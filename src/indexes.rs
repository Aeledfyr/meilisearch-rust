--- conflicted
+++ resolved
@@ -323,13 +323,8 @@
     /// # }
     /// ```
     pub async fn add_or_replace<T: Document>(
-<<<<<<< HEAD
-        &'a self,
+        &self,
         documents: &[T],
-=======
-        &self,
-        documents: &Vec<T>,
->>>>>>> 8c48252e
         primary_key: Option<&str>,
     ) -> Result<Progress<'_>, Error> {
         let url = if let Some(primary_key) = primary_key {
@@ -353,13 +348,8 @@
 
     /// Alias for [add_or_replace](#method.add_or_replace).
     pub async fn add_documents<T: Document>(
-<<<<<<< HEAD
-        &'a self,
+        &self,
         documents: &[T],
-=======
-        &self,
-        documents: &Vec<T>,
->>>>>>> 8c48252e
         primary_key: Option<&str>,
     ) -> Result<Progress<'_>, Error> {
         self.add_or_replace(documents, primary_key).await
@@ -421,13 +411,8 @@
     /// # }
     /// ```
     pub async fn add_or_update<T: Document>(
-<<<<<<< HEAD
-        &'a self,
+        &self,
         documents: &[T],
-=======
-        &self,
-        documents: &Vec<T>,
->>>>>>> 8c48252e
         primary_key: Option<&str>,
     ) -> Result<Progress<'_>, Error> {
         let url = if let Some(primary_key) = primary_key {
@@ -574,17 +559,10 @@
     /// # }
     /// ```
     pub async fn delete_documents<T: Display + Serialize + std::fmt::Debug>(
-<<<<<<< HEAD
-        &'a self,
+        &self,
         uids: &[T],
-    ) -> Result<Progress<'a>, Error> {
+    ) -> Result<Progress<'_>, Error> {
         Ok(request::<&[T], ProgressJson>(
-=======
-        &self,
-        uids: &Vec<T>,
-    ) -> Result<Progress<'_>, Error> {
-        Ok(request::<&Vec<T>, ProgressJson>(
->>>>>>> 8c48252e
             &format!(
                 "{}/indexes/{}/documents/delete-batch",
                 self.client.host, self.uid
